package org.jsoup.parser;

import org.jsoup.Jsoup;
import org.jsoup.TextUtil;
import org.jsoup.nodes.Comment;
import org.jsoup.nodes.Document;
import org.jsoup.nodes.Element;
import org.jsoup.nodes.TextNode;
import org.jsoup.select.Elements;
import org.junit.Test;

import java.util.List;

import static org.junit.Assert.*;

/**
 Tests for the Parser

 @author Jonathan Hedley, jonathan@hedley.net */
public class ParserTest {

    @Test public void parsesSimpleDocument() {
        String html = "<html><head><title>First!</title></head><body><p>First post! <img src=\"foo.png\" /></p></body></html>";
        Document doc = Jsoup.parse(html);
        // need a better way to verify these:
        Element p = doc.body().child(0);
        assertEquals("p", p.tagName());
        Element img = p.child(0);
        assertEquals("foo.png", img.attr("src"));
        assertEquals("img", img.tagName());
    }

    @Test public void parsesRoughAttributes() {
        String html = "<html><head><title>First!</title></head><body><p class=\"foo > bar\">First post! <img src=\"foo.png\" /></p></body></html>";
        Document doc = Jsoup.parse(html);

        // need a better way to verify these:
        Element p = doc.body().child(0);
        assertEquals("p", p.tagName());
        assertEquals("foo > bar", p.attr("class"));
    }
    
    @Test public void parsesQuiteRoughAttributes() {
        String html = "<p =a>One<a =a";
        Document doc = Jsoup.parse(html);
        assertEquals("<p>One<a></a></p>", doc.body().html());
        
        doc = Jsoup.parse("<p .....");
        assertEquals("<p></p>", doc.body().html());
        
        doc = Jsoup.parse("<p .....<p!!");
        assertEquals("<p></p>\n<p></p>", doc.body().html());
    }

    @Test public void parsesComments() {
        String html = "<html><head></head><body><img src=foo><!-- <table><tr><td></table> --><p>Hello</p></body></html>";
        Document doc = Jsoup.parse(html);
        
        Element body = doc.body();
        Comment comment = (Comment) body.childNode(1); // comment should not be sub of img, as it's an empty tag
        assertEquals(" <table><tr><td></table> ", comment.getData());
        Element p = body.child(1);
        TextNode text = (TextNode) p.childNode(0);
        assertEquals("Hello", text.getWholeText());
    }

    @Test public void parsesUnterminatedComments() {
        String html = "<p>Hello<!-- <tr><td>";
        Document doc = Jsoup.parse(html);
        Element p = doc.getElementsByTag("p").get(0);
        assertEquals("Hello", p.text());
        TextNode text = (TextNode) p.childNode(0);
        assertEquals("Hello", text.getWholeText());
        Comment comment = (Comment) p.childNode(1);
        assertEquals(" <tr><td>", comment.getData());
    }

    @Test public void parsesUnterminatedTag() {
        String h1 = "<p";
        Document doc = Jsoup.parse(h1);
        assertEquals(1, doc.getElementsByTag("p").size());

        String h2 = "<div id=1<p id='2'";
        doc = Jsoup.parse(h2);
        Element d = doc.getElementById("1");
        assertEquals(1, d.children().size());
        Element p = doc.getElementById("2");
        assertNotNull(p);
    }

    @Test public void parsesUnterminatedAttribute() {
        String h1 = "<p id=\"foo";
        Document doc = Jsoup.parse(h1);
        Element p = doc.getElementById("foo");
        assertNotNull(p);
        assertEquals("p", p.tagName());
    }
    
    @Test public void parsesUnterminatedTextarea() {
        Document doc = Jsoup.parse("<body><p><textarea>one<p>two");
        Element t = doc.select("textarea").first();
        assertEquals("one<p>two", t.text());
    }
    
    @Test public void parsesUnterminatedOption() {
        Document doc = Jsoup.parse("<body><p><select><option>One<option>Two</p><p>Three</p>");
        Elements options = doc.select("option");
        assertEquals(2, options.size());
        assertEquals("One", options.first().text());
        assertEquals("Two", options.last().text());
    }
    
    @Test public void testSpaceAfterTag() {
        Document doc = Jsoup.parse("<div > <a name=\"top\"></a ><p id=1 >Hello</p></div>");
        assertEquals("<div> <a name=\"top\"></a><p id=\"1\">Hello</p></div>", TextUtil.stripNewlines(doc.body().html()));
    }

    @Test public void createsDocumentStructure() {
        String html = "<meta name=keywords /><link rel=stylesheet /><title>jsoup</title><p>Hello world</p>";
        Document doc = Jsoup.parse(html);
        Element head = doc.head();
        Element body = doc.body();

        assertEquals(1, doc.children().size()); // root node: contains html node
        assertEquals(2, doc.child(0).children().size()); // html node: head and body
        assertEquals(3, head.children().size());
        assertEquals(1, body.children().size());

        assertEquals("keywords", head.getElementsByTag("meta").get(0).attr("name"));
        assertEquals(0, body.getElementsByTag("meta").size());
        assertEquals("jsoup", doc.title());
        assertEquals("Hello world", body.text());
        assertEquals("Hello world", body.children().get(0).text());
    }

    @Test public void createsStructureFromBodySnippet() {
        // the bar baz stuff naturally goes into the body, but the 'foo' goes into root, and the normalisation routine
        // needs to move into the start of the body
        String html = "foo <b>bar</b> baz";
        Document doc = Jsoup.parse(html);
        assertEquals ("foo bar baz", doc.text());

    }

    @Test public void handlesEscapedData() {
        String html = "<div title='Surf &amp; Turf'>Reef &amp; Beef</div>";
        Document doc = Jsoup.parse(html);
        Element div = doc.getElementsByTag("div").get(0);

        assertEquals("Surf & Turf", div.attr("title"));
        assertEquals("Reef & Beef", div.text());
    }

    @Test public void handlesDataOnlyTags() {
        String t = "<style>font-family: bold</style>";
        List<Element> tels = Jsoup.parse(t).getElementsByTag("style");
        assertEquals("font-family: bold", tels.get(0).data());
        assertEquals("", tels.get(0).text());

        String s = "<p>Hello</p><script>Nope</script><p>There</p>";
        Document doc = Jsoup.parse(s);
        assertEquals("Hello There", doc.text());
        assertEquals("Nope", doc.data());
    }

    @Test public void handlesTextAfterData() {
        String h = "<html><body>pre <script>inner</script> aft</body></html>";
        Document doc = Jsoup.parse(h);
        assertEquals("<html><head></head><body>pre <script>inner</script> aft</body></html>", TextUtil.stripNewlines(doc.html()));
    }
    
    @Test public void handlesTextArea() {
        Document doc = Jsoup.parse("<textarea>Hello</textarea>");
        Elements els = doc.select("textarea");
        assertEquals("Hello", els.text());
        assertEquals("Hello", els.val());
    }

    @Test public void createsImplicitLists() {
        String h = "<li>Point one<li>Point two";
        Document doc = Jsoup.parse(h);
        Elements ol = doc.select("ul"); // should have created a default ul.
        assertEquals(1, ol.size());
        assertEquals(2, ol.get(0).children().size());

        // no fiddling with non-implicit lists
        String h2 = "<ol><li><p>Point the first<li><p>Point the second";
        Document doc2 = Jsoup.parse(h2);

        assertEquals(0, doc2.select("ul").size());
        assertEquals(1, doc2.select("ol").size());
        assertEquals(2, doc2.select("ol li").size());
        assertEquals(2, doc2.select("ol li p").size());
        assertEquals(1, doc2.select("ol li").get(0).children().size()); // one p in first li
    }

    @Test public void createsImplicitTable() {
        String h = "<td>Hello<td><p>There<p>now";
        Document doc = Jsoup.parse(h);
        assertEquals("<table><tbody><tr><td>Hello</td><td><p>There</p><p>now</p></td></tr></tbody></table>", TextUtil.stripNewlines(doc.body().html()));
        // <tbody> is introduced if no implicitly creating table, but allows tr to be directly under table
    }

     @Test public void handlesNestedImplicitTable() {
        Document doc = Jsoup.parse("<table><td>1</td></tr> <td>2</td></tr> <td> <table><td>3</td> <td>4</td></table> <tr><td>5</table>");
        assertEquals("<table><tr><td>1</td></tr> <tr><td>2</td></tr> <tr><td> <table><tr><td>3</td> <td>4</td></tr></table> </td></tr><tr><td>5</td></tr></table>", TextUtil.stripNewlines(doc.body().html()));
    }
    
    @Test public void handlesWhatWgExpensesTableExample() {
        // http://www.whatwg.org/specs/web-apps/current-work/multipage/tabular-data.html#examples-0
        Document doc = Jsoup.parse("<table> <colgroup> <col> <colgroup> <col> <col> <col> <thead> <tr> <th> <th>2008 <th>2007 <th>2006 <tbody> <tr> <th scope=rowgroup> Research and development <td> $ 1,109 <td> $ 782 <td> $ 712 <tr> <th scope=row> Percentage of net sales <td> 3.4% <td> 3.3% <td> 3.7% <tbody> <tr> <th scope=rowgroup> Selling, general, and administrative <td> $ 3,761 <td> $ 2,963 <td> $ 2,433 <tr> <th scope=row> Percentage of net sales <td> 11.6% <td> 12.3% <td> 12.6% </table>");
        assertEquals("<table> <colgroup> <col /> </colgroup><colgroup> <col /> <col /> <col /> </colgroup><thead> <tr> <th> </th><th>2008 </th><th>2007 </th><th>2006 </th></tr></thead><tbody> <tr> <th scope=\"rowgroup\">Research and development </th><td>$ 1,109 </td><td>$ 782 </td><td>$ 712 </td></tr><tr> <th scope=\"row\">Percentage of net sales </th><td>3.4% </td><td>3.3% </td><td>3.7% </td></tr></tbody><tbody> <tr> <th scope=\"rowgroup\">Selling, general, and administrative </th><td>$ 3,761 </td><td>$ 2,963 </td><td>$ 2,433 </td></tr><tr> <th scope=\"row\">Percentage of net sales </th><td>11.6% </td><td>12.3% </td><td>12.6% </td></tr></tbody></table>", TextUtil.stripNewlines(doc.body().html()));
    }
    
    @Test public void handlesTbodyTable() {
        Document doc = Jsoup.parse("<html><head></head><body><table><tbody><tr><td>aaa</td><td>bbb</td></tr></tbody></table></body></html>");
        assertEquals("<table><tbody><tr><td>aaa</td><td>bbb</td></tr></tbody></table>", TextUtil.stripNewlines(doc.body().html()));
    }
    
    @Test public void handlesImplicitCaptionClose() {
        Document doc = Jsoup.parse("<table><caption>A caption<td>One<td>Two");
        assertEquals("<table><caption>A caption</caption><tr><td>One</td><td>Two</td></tr></table>", TextUtil.stripNewlines(doc.body().html()));
    }

    @Test public void noTableDirectInTable() {
        Document doc = Jsoup.parse("<table> <td>One <td><table><td>Two</table> <table><td>Three");
        assertEquals("<table> <tr><td>One </td><td><table><tr><td>Two</td></tr></table> <table><tr><td>Three</td></tr></table></td></tr></table>", 
            TextUtil.stripNewlines(doc.body().html()));
    }

    @Test public void ignoresDupeEndTrTag() {
        Document doc = Jsoup.parse("<table><tr><td>One</td><td><table><tr><td>Two</td></tr></tr></table></td><td>Three</td></tr></table>"); // two </tr></tr>, must ignore or will close table
        assertEquals("<table><tr><td>One</td><td><table><tr><td>Two</td></tr></table></td><td>Three</td></tr></table>",
            TextUtil.stripNewlines(doc.body().html()));
    }

    @Test public void handlesBaseTags() {
        String h = "<a href=1>#</a><base href='/2/'><a href='3'>#</a><base href='http://bar'><a href=4>#</a>";
        Document doc = Jsoup.parse(h, "http://foo/");
        assertEquals("http://bar", doc.baseUri()); // gets updated as base changes, so doc.createElement has latest.

        Elements anchors = doc.getElementsByTag("a");
        assertEquals(3, anchors.size());

        assertEquals("http://foo/", anchors.get(0).baseUri());
        assertEquals("http://foo/2/", anchors.get(1).baseUri());
        assertEquals("http://bar", anchors.get(2).baseUri());

        assertEquals("http://foo/1", anchors.get(0).absUrl("href"));
        assertEquals("http://foo/2/3", anchors.get(1).absUrl("href"));
        assertEquals("http://bar/4", anchors.get(2).absUrl("href"));
    }

    @Test public void handlesCdata() {
        String h = "<div id=1><![CData[<html>\n<foo><&amp;]]></div>"; // "cdata" insensitive. the &amp; in there should remain literal
        Document doc = Jsoup.parse(h);
        Element div = doc.getElementById("1");
        assertEquals("<html> <foo><&amp;", div.text());
        assertEquals(0, div.children().size());
        assertEquals(1, div.childNodes().size()); // no elements, one text node
    }

    @Test public void handlesInvalidStartTags() {
        String h = "<div>Hello < There <&amp;></div>"; // parse to <div {#text=Hello < There <&>}>
        Document doc = Jsoup.parse(h);
        assertEquals("Hello < There <&>", doc.select("div").first().text());
    }
    
    @Test public void handlesUnknownTags() {
        String h = "<div><foo title=bar>Hello<foo title=qux>there</foo></div>";
        Document doc = Jsoup.parse(h);
        Elements foos = doc.select("foo");
        assertEquals(2, foos.size());
        assertEquals("bar", foos.first().attr("title"));
        assertEquals("qux", foos.last().attr("title"));
        assertEquals("there", foos.last().text());
    }

    @Test public void handlesUnknownInlineTags() {
        String h = "<p><cust>Test</cust></p><p><cust><cust>Test</cust></cust></p>";
        Document doc = Jsoup.parseBodyFragment(h);
        String out = doc.body().html();
        assertEquals(h, TextUtil.stripNewlines(out));
    }
    
    @Test public void handlesUnknownNamespaceTags() {
        String h = "<foo:bar id=1/><abc:def id=2>Foo<p>Hello</abc:def><foo:bar>There</foo:bar>";
        Document doc = Jsoup.parse(h);
        assertEquals("<foo:bar id=\"1\" /><abc:def id=\"2\">Foo<p>Hello</p></abc:def><foo:bar>There</foo:bar>", TextUtil.stripNewlines(doc.body().html()));
    }
    
    @Test public void handlesEmptyBlocks() {
        String h = "<div id=1/><div id=2><img /></div>";
        Document doc = Jsoup.parse(h);
        Element div1 = doc.getElementById("1");
        assertTrue(div1.children().isEmpty());
    }
    
    @Test public void handlesMultiClosingBody() {
        String h = "<body><p>Hello</body><p>there</p></body></body></html><p>now";
        Document doc = Jsoup.parse(h);
        assertEquals(3, doc.select("p").size());
        assertEquals(3, doc.body().children().size());
    }
    
    @Test public void handlesUnclosedDefinitionLists() {
        String h = "<dt>Foo<dd>Bar<dt>Qux<dd>Zug";
        Document doc = Jsoup.parse(h);
        assertEquals(4, doc.body().getElementsByTag("dl").first().children().size());
        Elements dts = doc.select("dt");
        assertEquals(2, dts.size());
        assertEquals("Zug", dts.get(1).nextElementSibling().text());
    }

    @Test public void handlesBlocksInDefinitions() {
        // per the spec, dt and dd are inline, but in practise are block
        String h = "<dl><dt><div id=1>Term</div></dt><dd><div id=2>Def</div></dd></dl>";
        Document doc = Jsoup.parse(h);
        assertEquals("dt", doc.select("#1").first().parent().tagName());
        assertEquals("dd", doc.select("#2").first().parent().tagName());
        assertEquals("<dl><dt><div id=\"1\">Term</div></dt><dd><div id=\"2\">Def</div></dd></dl>", TextUtil.stripNewlines(doc.body().html()));
    }

    @Test public void handlesFrames() {
        String h = "<html><head><script></script><noscript></noscript></head><frameset><frame src=foo></frame><frame src=foo></frameset></html>";
        Document doc = Jsoup.parse(h);
        assertEquals("<html><head><script></script><noscript></noscript></head><frameset><frame src=\"foo\" /><frame src=\"foo\" /></frameset><body></body></html>",
                TextUtil.stripNewlines(doc.html()));
    }

    @Test public void handlesJavadocFont() {
        String h = "<TD BGCOLOR=\"#EEEEFF\" CLASS=\"NavBarCell1\">    <A HREF=\"deprecated-list.html\"><FONT CLASS=\"NavBarFont1\"><B>Deprecated</B></FONT></A>&nbsp;</TD>";
        Document doc = Jsoup.parse(h);
        Element a = doc.select("a").first();
        assertEquals("Deprecated", a.text());
        assertEquals("font", a.child(0).tagName());
        assertEquals("b", a.child(0).child(0).tagName());
    }

    @Test public void handlesBaseWithoutHref() {
        String h = "<head><base target='_blank'></head><body><a href=/foo>Test</a></body>";
        Document doc = Jsoup.parse(h, "http://example.com/");
        Element a = doc.select("a").first();
        assertEquals("/foo", a.attr("href"));
        assertEquals("http://example.com/foo", a.attr("abs:href"));
    }

    @Test public void normalisesDocument() {
        String h = "<!doctype html>One<html>Two<head>Three<link></head>Four<body>Five </body>Six </html>Seven ";
        Document doc = Jsoup.parse(h);
        assertEquals("<!doctype html><html><head><link /></head><body>One Two Four Three Five Six Seven </body></html>",
                TextUtil.stripNewlines(doc.html())); // is spaced OK if not newline & space stripped
    }

    @Test public void normalisesEmptyDocument() {
        Document doc = Jsoup.parse("");
        assertEquals("<html><head></head><body></body></html>",TextUtil.stripNewlines(doc.html()));
    }

    @Test public void normalisesHeadlessBody() {
        Document doc = Jsoup.parse("<html><body><span class=\"foo\">bar</span>");
        assertEquals("<html><head></head><body><span class=\"foo\">bar</span></body></html>",
                TextUtil.stripNewlines(doc.html()));
    }
    
    @Test public void findsCharsetInMalformedMeta() {
        String h = "<meta http-equiv=Content-Type content=text/html; charset=gb2312>";
        // example cited for reason of html5's <meta charset> element
        Document doc = Jsoup.parse(h);
        assertEquals("gb2312", doc.select("meta").attr("charset"));
    }
    
    @Test public void testHgroup() {
        Document doc = Jsoup.parse("<h1>Hello <h2>There <hgroup><h1>Another<h2>headline</hgroup> <hgroup><h1>More</h1><p>stuff</p></hgroup>");
        assertEquals("<h1>Hello </h1><h2>There </h2><hgroup><h1>Another</h1><h2>headline</h2></hgroup> <hgroup><h1>More</h1></hgroup><p>stuff</p>", TextUtil.stripNewlines(doc.body().html()));
    }
    
    @Test public void testRelaxedTags() {
        Document doc = Jsoup.parse("<abc_def id=1>Hello</abc_def> <abc-def>There</abc-def>");
        assertEquals("<abc_def id=\"1\">Hello</abc_def> <abc-def>There</abc-def>", TextUtil.stripNewlines(doc.body().html()));
    }

<<<<<<< HEAD
    @Test public void testHeaderContents() {
        // h* tags (h1 .. h9) in browsers can handle any internal content other than other h*. which is not per any
        // spec, which defines them as containing phrasing content only. so, reality over theory.
        Document doc = Jsoup.parse("<h1>Hello <div>There</div> now</h1> <h2>More <h3>Content</h3></h2>");
        assertEquals("<h1>Hello <div>There</div> now</h1> <h2>More </h2><h3>Content</h3>", TextUtil.stripNewlines(doc.body().html()));
    }

    @Test public void testSpanContents() {
        // like h1 tags, the spec says SPAN is phrasing only, but browsers and publisher treat span as a block tag
        Document doc = Jsoup.parse("<span>Hello <div>there</div> <span>now</span></span>");
        assertEquals("<span>Hello <div>there</div> <span>now</span></span>", TextUtil.stripNewlines(doc.body().html()));
=======
    @Test public void testAllowsImageInNoScriptInHead() {
        // some sites use this pattern as an analytics mechanism
        Document doc = Jsoup.parse("<html><head><noscript><img src='foo'></noscript></head><body><p>Hello</p></body></html>");
        assertEquals("<html><head><noscript><img src=\"foo\" /></noscript></head><body><p>Hello</p></body></html>", TextUtil.stripNewlines(doc.html()));
>>>>>>> 6d481211
    }
}<|MERGE_RESOLUTION|>--- conflicted
+++ resolved
@@ -380,7 +380,6 @@
         assertEquals("<abc_def id=\"1\">Hello</abc_def> <abc-def>There</abc-def>", TextUtil.stripNewlines(doc.body().html()));
     }
 
-<<<<<<< HEAD
     @Test public void testHeaderContents() {
         // h* tags (h1 .. h9) in browsers can handle any internal content other than other h*. which is not per any
         // spec, which defines them as containing phrasing content only. so, reality over theory.
@@ -392,11 +391,11 @@
         // like h1 tags, the spec says SPAN is phrasing only, but browsers and publisher treat span as a block tag
         Document doc = Jsoup.parse("<span>Hello <div>there</div> <span>now</span></span>");
         assertEquals("<span>Hello <div>there</div> <span>now</span></span>", TextUtil.stripNewlines(doc.body().html()));
-=======
+    }
+
     @Test public void testAllowsImageInNoScriptInHead() {
         // some sites use this pattern as an analytics mechanism
         Document doc = Jsoup.parse("<html><head><noscript><img src='foo'></noscript></head><body><p>Hello</p></body></html>");
         assertEquals("<html><head><noscript><img src=\"foo\" /></noscript></head><body><p>Hello</p></body></html>", TextUtil.stripNewlines(doc.html()));
->>>>>>> 6d481211
     }
 }